--- conflicted
+++ resolved
@@ -272,7 +272,6 @@
                 
                 try:
                     # Inference
-<<<<<<< HEAD
                     # if mode == 'fp16':
                     #     tokens = tokenizer(prompt, return_tensors='pt', truncation=True, max_length=512)
                     #     logits, stats = tracker.measure_text(tokens.input_ids, tokenizer)
@@ -285,9 +284,7 @@
 
                     
 
-=======
                     logits, stats = tracker.measure_text(tokens.input_ids, tokenizer)
->>>>>>> 33188f24
                 except torch.cuda.OutOfMemoryError:
                     # Retry with shorter input
                     print(f"OOM in {mode}, truncating input...")
